[package]
name = "broker"
version = "0.1.0"
edition = "2021"

# See more keys and their definitions at https://doc.rust-lang.org/cargo/reference/manifest.html

[dependencies]
async-trait = "0.1.53"
prost = "0.9"
serde = { version = "1.0", features = ["derive", "rc"] }
serde_json = "1.0"
tokio = { version = "1.0", features = ["rt-multi-thread", "macros", "sync", "time", "net"] }
<<<<<<< HEAD
tokio-stream = { version = "0.1", features = ["net"] }
tonic = "0.6"
zookeeper = "0.6.1"

[build-dependencies]
tonic-build = { version = "0.6", features = ["rustfmt"] }
=======
zookeeper = "0.6.1"
tokio-stream = { version = "0.1", features = ["net"] }
>>>>>>> 77b8c44a
<|MERGE_RESOLUTION|>--- conflicted
+++ resolved
@@ -11,14 +11,9 @@
 serde = { version = "1.0", features = ["derive", "rc"] }
 serde_json = "1.0"
 tokio = { version = "1.0", features = ["rt-multi-thread", "macros", "sync", "time", "net"] }
-<<<<<<< HEAD
 tokio-stream = { version = "0.1", features = ["net"] }
 tonic = "0.6"
 zookeeper = "0.6.1"
 
 [build-dependencies]
-tonic-build = { version = "0.6", features = ["rustfmt"] }
-=======
-zookeeper = "0.6.1"
-tokio-stream = { version = "0.1", features = ["net"] }
->>>>>>> 77b8c44a
+tonic-build = { version = "0.6", features = ["rustfmt"] }