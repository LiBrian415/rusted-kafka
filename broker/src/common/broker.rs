--- conflicted
+++ resolved
@@ -1,10 +1,7 @@
 use serde::{Deserialize, Serialize};
 
-<<<<<<< HEAD
-#[derive(Serialize, Deserialize)]
-=======
+
 #[derive(Serialize, Deserialize, Clone, Eq, PartialEq, Hash)]
->>>>>>> 17d8633a
 pub struct BrokerInfo {
     pub hostname: String,
     pub port: String,
