--- conflicted
+++ resolved
@@ -725,10 +725,6 @@
     pub fn set_leader_and_isr(
         &self,
         leader_and_isrs: HashMap<TopicPartition, LeaderAndIsr>,
-<<<<<<< HEAD
-        // controller_epoch: u128, maybe we dont need this since we include controller_epoch in LeaderAndIsr
-=======
->>>>>>> 0d30e575
         expected_controller_epoch_zk_version: i32,
     ) -> ZkResult<bool> {
         for (partition, leader_and_isr) in leader_and_isrs.iter() {
@@ -750,7 +746,6 @@
         &self,
         topic: &str,
         partition: u32,
-<<<<<<< HEAD
     ) -> ZkResult<Option<PartitionOffset>> {
         let path = TopicPartitionOffsetZNode::path(topic, partition);
         let watch = match self.should_watch(path.clone(), GET_REQUEST, true) {
@@ -766,14 +761,6 @@
         };
         match result {
             Ok(resp) => Ok(Some(TopicPartitionOffsetZNode::decode(&resp.0))),
-=======
-    ) -> ZkResult<Option<Vec<u8>>> {
-        match self.client.get_data(
-            TopicPartitionOffsetZNode::path(topic, partition).as_str(),
-            false,
-        ) {
-            Ok(resp) => Ok(Some((&resp.0).clone())),
->>>>>>> 0d30e575
             Err(e) => match e {
                 ZkError::NoNode => Ok(None),
                 _ => Err(e),
