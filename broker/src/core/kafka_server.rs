--- conflicted
+++ resolved
@@ -104,14 +104,8 @@
         };
         let broker_info = BrokerInfo::init(host.as_str(), port.as_str(), broker_id);
         let broker_epoch = 0;
-<<<<<<< HEAD
-        let controller =
-            ControllerWorker::startup(zk_client.clone(), broker_info.clone(), broker_epoch);
-        controller.activate().await;
-=======
         let controller = ControllerWorker::startup(zk_client.clone(), broker_info, broker_epoch);
         controller.activate();
->>>>>>> dafcf3e7
 
         let log_manager = Arc::new(LogManager::init());
         let replica_manager = Arc::new(ReplicaManager::init(
